--- conflicted
+++ resolved
@@ -51,10 +51,7 @@
     Compute method return generator with relevant and closest (FAISS searched) indexes. The relevant index contain
     its relevant index with scores for current query. And the closest contain the closest index with its distance.
     """
-<<<<<<< HEAD
     full_state_update: bool = False
-=======
->>>>>>> 1844460a
 
     def __init__(self, exact_index: bool, dataset_type: str, metric_distance: str,
                  metric_func: Callable, k: Optional[int] = None, search_batch_size: Optional[int] = None,
