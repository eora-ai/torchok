--- conflicted
+++ resolved
@@ -7,7 +7,6 @@
 
 Modifications by / Copyright 2021 Ross Wightman, original copyrights below
 """
-import logging
 # --------------------------------------------------------
 # BEIT: BERT Pre-Training of Image Transformers (https://arxiv.org/abs/2106.08254)
 # Github source: https://github.com/microsoft/unilm/tree/master/beit
@@ -27,12 +26,7 @@
 import torch.nn as nn
 from timm.models.beit import Block, RelativePositionBias
 from timm.models.helpers import build_model_with_cfg
-<<<<<<< HEAD
-from timm.models.layers import PatchEmbed, trunc_normal_
-from timm.models.layers.helpers import to_2tuple
-=======
 from timm.models.layers import PatchEmbed, trunc_normal_, to_2tuple
->>>>>>> 52c2271c
 from timm.models.vision_transformer import checkpoint_filter_fn
 
 from torchok.constructor import BACKBONES
@@ -182,11 +176,7 @@
         for i in range(len(features)):
             features[i] = ops[i](features[i])
 
-<<<<<<< HEAD
-        return tuple([input_image, features])
-=======
         return tuple([input_image, *features])
->>>>>>> 52c2271c
 
     def forward(self, x):
         x = self.patch_embed(x)
