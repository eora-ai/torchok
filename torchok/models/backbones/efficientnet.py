--- conflicted
+++ resolved
@@ -64,28 +64,12 @@
     'mnasnet_050': _cfg(url=''),
     'mnasnet_075': _cfg(url=''),
     'mnasnet_100': _cfg(
-<<<<<<< HEAD
-        url='https://github.com/rwightman/pytorch-image-models/releases/download/v0.1-weights/mnasnet_b1-74cb7081.pth'),
-    # noqa
-=======
         url='https://github.com/rwightman/pytorch-image-models/'
             'releases/download/v0.1-weights/mnasnet_b1-74cb7081.pth'),
->>>>>>> 3c1b33fc
     'mnasnet_140': _cfg(url=''),
 
     'semnasnet_050': _cfg(url=''),
     'semnasnet_075': _cfg(
-<<<<<<< HEAD
-        url='https://github.com/rwightman/pytorch-image-models/releases/download/v0.1-weights/semnasnet_075-18710866.pth'),
-    # noqa
-    'semnasnet_100': _cfg(
-        url='https://github.com/rwightman/pytorch-image-models/releases/download/v0.1-weights/mnasnet_a1-d9418771.pth'),
-    # noqa
-    'semnasnet_140': _cfg(url=''),
-    'mnasnet_small': _cfg(
-        url='https://github.com/rwightman/pytorch-image-models/releases/download/v0.1-weights/mnasnet_small_lamb-aff75073.pth'),
-    # noqa
-=======
         url='https://github.com/rwightman/pytorch-image-models/'
             'releases/download/v0.1-weights/semnasnet_075-18710866.pth'),
     'semnasnet_100': _cfg(
@@ -95,44 +79,17 @@
     'mnasnet_small': _cfg(
         url='https://github.com/rwightman/pytorch-image-models/'
             'releases/download/v0.1-weights/mnasnet_small_lamb-aff75073.pth'),
->>>>>>> 3c1b33fc
 
     'mobilenetv2_035': _cfg(
         url=''),
     'mobilenetv2_050': _cfg(
-<<<<<<< HEAD
-        url='https://github.com/rwightman/pytorch-image-models/releases/download/v0.1-weights/mobilenetv2_050-3d30d450.pth',
-        # noqa
-=======
         url='https://github.com/rwightman/pytorch-image-models/'
             'releases/download/v0.1-weights/mobilenetv2_050-3d30d450.pth',
->>>>>>> 3c1b33fc
         interpolation='bicubic',
     ),
     'mobilenetv2_075': _cfg(
         url=''),
     'mobilenetv2_100': _cfg(
-<<<<<<< HEAD
-        url='https://github.com/rwightman/pytorch-image-models/releases/download/v0.1-weights/mobilenetv2_100_ra-b33bc2c4.pth'),
-    # noqa
-    'mobilenetv2_110d': _cfg(
-        url='https://github.com/rwightman/pytorch-image-models/releases/download/v0.1-weights/mobilenetv2_110d_ra-77090ade.pth'),
-    # noqa
-    'mobilenetv2_120d': _cfg(
-        url='https://github.com/rwightman/pytorch-image-models/releases/download/v0.1-weights/mobilenetv2_120d_ra-5987e2ed.pth'),
-    # noqa
-    'mobilenetv2_140': _cfg(
-        url='https://github.com/rwightman/pytorch-image-models/releases/download/v0.1-weights/mobilenetv2_140_ra-21a4e913.pth'),
-    # noqa
-
-    'fbnetc_100': _cfg(
-        url='https://github.com/rwightman/pytorch-image-models/releases/download/v0.1-weights/fbnetc_100-c345b898.pth',
-        # noqa
-        interpolation='bilinear'),
-    'spnasnet_100': _cfg(
-        url='https://github.com/rwightman/pytorch-image-models/releases/download/v0.1-weights/spnasnet_100-048bc3f4.pth',
-        # noqa
-=======
         url='https://github.com/rwightman/pytorch-image-models/'
             'releases/download/v0.1-weights/mobilenetv2_100_ra-b33bc2c4.pth'),
     'mobilenetv2_110d': _cfg(
@@ -152,30 +109,10 @@
     'spnasnet_100': _cfg(
         url='https://github.com/rwightman/pytorch-image-models/'
             'releases/download/v0.1-weights/spnasnet_100-048bc3f4.pth',
->>>>>>> 3c1b33fc
         interpolation='bilinear'),
 
     # NOTE experimenting with alternate attention
     'efficientnet_b0': _cfg(
-<<<<<<< HEAD
-        url='https://github.com/rwightman/pytorch-image-models/releases/download/v0.1-weights/efficientnet_b0_ra-3dd342df.pth'),
-    # noqa
-    'efficientnet_b1': _cfg(
-        url='https://github.com/rwightman/pytorch-image-models/releases/download/v0.1-weights/efficientnet_b1-533bc792.pth',
-        # noqa
-        test_input_size=(3, 256, 256), crop_pct=1.0),
-    'efficientnet_b2': _cfg(
-        url='https://github.com/rwightman/pytorch-image-models/releases/download/v0.1-weights/efficientnet_b2_ra-bcdf34b7.pth',
-        # noqa
-        input_size=(3, 256, 256), pool_size=(8, 8), test_input_size=(3, 288, 288), crop_pct=1.0),
-    'efficientnet_b3': _cfg(
-        url='https://github.com/rwightman/pytorch-image-models/releases/download/v0.1-weights/efficientnet_b3_ra2-cf984f9c.pth',
-        # noqa
-        input_size=(3, 288, 288), pool_size=(9, 9), test_input_size=(3, 320, 320), crop_pct=1.0),
-    'efficientnet_b4': _cfg(
-        url='https://github.com/rwightman/pytorch-image-models/releases/download/v0.1-weights/efficientnet_b4_ra2_320-7eb33cd5.pth',
-        # noqa
-=======
         url='https://github.com/rwightman/pytorch-image-models/'
             'releases/download/v0.1-weights/efficientnet_b0_ra-3dd342df.pth'),
     'efficientnet_b1': _cfg(
@@ -193,7 +130,6 @@
     'efficientnet_b4': _cfg(
         url='https://github.com/rwightman/pytorch-image-models/'
             'releases/download/v0.1-weights/efficientnet_b4_ra2_320-7eb33cd5.pth',
->>>>>>> 3c1b33fc
         input_size=(3, 320, 320), pool_size=(10, 10), test_input_size=(3, 384, 384), crop_pct=1.0),
     'efficientnet_b5': _cfg(
         url='', input_size=(3, 456, 456), pool_size=(15, 15), crop_pct=0.934),
@@ -221,19 +157,11 @@
         input_size=(3, 288, 288), pool_size=(9, 9), test_input_size=(3, 320, 320), crop_pct=1.0),
 
     'efficientnet_es': _cfg(
-<<<<<<< HEAD
-        url='https://github.com/rwightman/pytorch-image-models/releases/download/v0.1-weights/efficientnet_es_ra-f111e99c.pth'),
-    # noqa
-    'efficientnet_em': _cfg(
-        url='https://github.com/rwightman/pytorch-image-models/releases/download/v0.1-weights/efficientnet_em_ra2-66250f76.pth',
-        # noqa
-=======
         url='https://github.com/rwightman/pytorch-image-models/'
             'releases/download/v0.1-weights/efficientnet_es_ra-f111e99c.pth'),
     'efficientnet_em': _cfg(
         url='https://github.com/rwightman/pytorch-image-models/'
             'releases/download/v0.1-weights/efficientnet_em_ra2-66250f76.pth',
->>>>>>> 3c1b33fc
         input_size=(3, 240, 240), pool_size=(8, 8), crop_pct=0.882),
     'efficientnet_el': _cfg(
         url='https://github.com/DeGirum/pruned-models/releases/download/efficientnet_v1.0/efficientnet_el.pth',
@@ -244,13 +172,8 @@
     'efficientnet_cc_b1_8e': _cfg(url='', input_size=(3, 240, 240), pool_size=(8, 8), crop_pct=0.882),
 
     'efficientnet_lite0': _cfg(
-<<<<<<< HEAD
-        url='https://github.com/rwightman/pytorch-image-models/releases/download/v0.1-weights/efficientnet_lite0_ra-37913777.pth'),
-    # noqa
-=======
         url='https://github.com/rwightman/pytorch-image-models/'
             'releases/download/v0.1-weights/efficientnet_lite0_ra-37913777.pth'),
->>>>>>> 3c1b33fc
     'efficientnet_lite1': _cfg(
         url='',
         input_size=(3, 240, 240), pool_size=(8, 8), crop_pct=0.882),
@@ -264,22 +187,6 @@
         url='', input_size=(3, 380, 380), pool_size=(12, 12), crop_pct=0.922),
 
     'efficientnetv2_rw_t': _cfg(
-<<<<<<< HEAD
-        url='https://github.com/rwightman/pytorch-image-models/releases/download/v0.1-weights/efficientnetv2_t_agc-3620981a.pth',
-        # noqa
-        input_size=(3, 224, 224), test_input_size=(3, 288, 288), pool_size=(7, 7), crop_pct=1.0),
-    'gc_efficientnetv2_rw_t': _cfg(
-        url='https://github.com/rwightman/pytorch-image-models/releases/download/v0.1-weights/gc_efficientnetv2_rw_t_agc-927a0bde.pth',
-        # noqa
-        input_size=(3, 224, 224), test_input_size=(3, 288, 288), pool_size=(7, 7), crop_pct=1.0),
-    'efficientnetv2_rw_s': _cfg(
-        url='https://github.com/rwightman/pytorch-image-models/releases/download/v0.1-weights/efficientnet_v2s_ra2_288-a6477665.pth',
-        # noqa
-        input_size=(3, 288, 288), test_input_size=(3, 384, 384), pool_size=(9, 9), crop_pct=1.0),
-    'efficientnetv2_rw_m': _cfg(
-        url='https://github.com/rwightman/pytorch-image-models/releases/download/v0.1-weights/efficientnetv2_rw_m_agc-3d90cb1e.pth',
-        # noqa
-=======
         url='https://github.com/rwightman/pytorch-image-models/'
             'releases/download/v0.1-weights/efficientnetv2_t_agc-3620981a.pth',
         input_size=(3, 224, 224), test_input_size=(3, 288, 288), pool_size=(7, 7), crop_pct=1.0),
@@ -294,7 +201,6 @@
     'efficientnetv2_rw_m': _cfg(
         url='https://github.com/rwightman/pytorch-image-models/'
             'releases/download/v0.1-weights/efficientnetv2_rw_m_agc-3d90cb1e.pth',
->>>>>>> 3c1b33fc
         input_size=(3, 320, 320), test_input_size=(3, 416, 416), pool_size=(10, 10), crop_pct=1.0),
 
     'efficientnetv2_s': _cfg(
@@ -311,86 +217,6 @@
         input_size=(3, 384, 384), test_input_size=(3, 512, 512), pool_size=(12, 12), crop_pct=1.0),
 
     'tf_efficientnet_b0': _cfg(
-<<<<<<< HEAD
-        url='https://github.com/rwightman/pytorch-image-models/releases/download/v0.1-weights/tf_efficientnet_b0_aa-827b6e33.pth',
-        # noqa
-        input_size=(3, 224, 224)),
-    'tf_efficientnet_b1': _cfg(
-        url='https://github.com/rwightman/pytorch-image-models/releases/download/v0.1-weights/tf_efficientnet_b1_aa-ea7a6ee0.pth',
-        # noqa
-        input_size=(3, 240, 240), pool_size=(8, 8), crop_pct=0.882),
-    'tf_efficientnet_b2': _cfg(
-        url='https://github.com/rwightman/pytorch-image-models/releases/download/v0.1-weights/tf_efficientnet_b2_aa-60c94f97.pth',
-        # noqa
-        input_size=(3, 260, 260), pool_size=(9, 9), crop_pct=0.890),
-    'tf_efficientnet_b3': _cfg(
-        url='https://github.com/rwightman/pytorch-image-models/releases/download/v0.1-weights/tf_efficientnet_b3_aa-84b4657e.pth',
-        # noqa
-        input_size=(3, 300, 300), pool_size=(10, 10), crop_pct=0.904),
-    'tf_efficientnet_b4': _cfg(
-        url='https://github.com/rwightman/pytorch-image-models/releases/download/v0.1-weights/tf_efficientnet_b4_aa-818f208c.pth',
-        # noqa
-        input_size=(3, 380, 380), pool_size=(12, 12), crop_pct=0.922),
-    'tf_efficientnet_b5': _cfg(
-        url='https://github.com/rwightman/pytorch-image-models/releases/download/v0.1-weights/tf_efficientnet_b5_ra-9a3e5369.pth',
-        # noqa
-        input_size=(3, 456, 456), pool_size=(15, 15), crop_pct=0.934),
-    'tf_efficientnet_b6': _cfg(
-        url='https://github.com/rwightman/pytorch-image-models/releases/download/v0.1-weights/tf_efficientnet_b6_aa-80ba17e4.pth',
-        # noqa
-        input_size=(3, 528, 528), pool_size=(17, 17), crop_pct=0.942),
-    'tf_efficientnet_b7': _cfg(
-        url='https://github.com/rwightman/pytorch-image-models/releases/download/v0.1-weights/tf_efficientnet_b7_ra-6c08e654.pth',
-        # noqa
-        input_size=(3, 600, 600), pool_size=(19, 19), crop_pct=0.949),
-    'tf_efficientnet_b8': _cfg(
-        url='https://github.com/rwightman/pytorch-image-models/releases/download/v0.1-weights/tf_efficientnet_b8_ra-572d5dd9.pth',
-        # noqa
-        input_size=(3, 672, 672), pool_size=(21, 21), crop_pct=0.954),
-
-    'tf_efficientnet_b0_ap': _cfg(
-        url='https://github.com/rwightman/pytorch-image-models/releases/download/v0.1-weights/tf_efficientnet_b0_ap-f262efe1.pth',
-        # noqa
-        mean=IMAGENET_INCEPTION_MEAN, std=IMAGENET_INCEPTION_STD, input_size=(3, 224, 224)),
-    'tf_efficientnet_b1_ap': _cfg(
-        url='https://github.com/rwightman/pytorch-image-models/releases/download/v0.1-weights/tf_efficientnet_b1_ap-44ef0a3d.pth',
-        # noqa
-        mean=IMAGENET_INCEPTION_MEAN, std=IMAGENET_INCEPTION_STD,
-        input_size=(3, 240, 240), pool_size=(8, 8), crop_pct=0.882),
-    'tf_efficientnet_b2_ap': _cfg(
-        url='https://github.com/rwightman/pytorch-image-models/releases/download/v0.1-weights/tf_efficientnet_b2_ap-2f8e7636.pth',
-        # noqa
-        mean=IMAGENET_INCEPTION_MEAN, std=IMAGENET_INCEPTION_STD,
-        input_size=(3, 260, 260), pool_size=(9, 9), crop_pct=0.890),
-    'tf_efficientnet_b3_ap': _cfg(
-        url='https://github.com/rwightman/pytorch-image-models/releases/download/v0.1-weights/tf_efficientnet_b3_ap-aad25bdd.pth',
-        # noqa
-        mean=IMAGENET_INCEPTION_MEAN, std=IMAGENET_INCEPTION_STD,
-        input_size=(3, 300, 300), pool_size=(10, 10), crop_pct=0.904),
-    'tf_efficientnet_b4_ap': _cfg(
-        url='https://github.com/rwightman/pytorch-image-models/releases/download/v0.1-weights/tf_efficientnet_b4_ap-dedb23e6.pth',
-        # noqa
-        mean=IMAGENET_INCEPTION_MEAN, std=IMAGENET_INCEPTION_STD,
-        input_size=(3, 380, 380), pool_size=(12, 12), crop_pct=0.922),
-    'tf_efficientnet_b5_ap': _cfg(
-        url='https://github.com/rwightman/pytorch-image-models/releases/download/v0.1-weights/tf_efficientnet_b5_ap-9e82fae8.pth',
-        # noqa
-        mean=IMAGENET_INCEPTION_MEAN, std=IMAGENET_INCEPTION_STD,
-        input_size=(3, 456, 456), pool_size=(15, 15), crop_pct=0.934),
-    'tf_efficientnet_b6_ap': _cfg(
-        url='https://github.com/rwightman/pytorch-image-models/releases/download/v0.1-weights/tf_efficientnet_b6_ap-4ffb161f.pth',
-        # noqa
-        mean=IMAGENET_INCEPTION_MEAN, std=IMAGENET_INCEPTION_STD,
-        input_size=(3, 528, 528), pool_size=(17, 17), crop_pct=0.942),
-    'tf_efficientnet_b7_ap': _cfg(
-        url='https://github.com/rwightman/pytorch-image-models/releases/download/v0.1-weights/tf_efficientnet_b7_ap-ddb28fec.pth',
-        # noqa
-        mean=IMAGENET_INCEPTION_MEAN, std=IMAGENET_INCEPTION_STD,
-        input_size=(3, 600, 600), pool_size=(19, 19), crop_pct=0.949),
-    'tf_efficientnet_b8_ap': _cfg(
-        url='https://github.com/rwightman/pytorch-image-models/releases/download/v0.1-weights/tf_efficientnet_b8_ap-00e169fa.pth',
-        # noqa
-=======
         url='https://github.com/rwightman/pytorch-image-models/'
             'releases/download/v0.1-weights/tf_efficientnet_b0_aa-827b6e33.pth',
         input_size=(3, 224, 224)),
@@ -469,66 +295,10 @@
     'tf_efficientnet_b8_ap': _cfg(
         url='https://github.com/rwightman/pytorch-image-models/'
             'releases/download/v0.1-weights/tf_efficientnet_b8_ap-00e169fa.pth',
->>>>>>> 3c1b33fc
         mean=IMAGENET_INCEPTION_MEAN, std=IMAGENET_INCEPTION_STD,
         input_size=(3, 672, 672), pool_size=(21, 21), crop_pct=0.954),
 
     'tf_efficientnet_b0_ns': _cfg(
-<<<<<<< HEAD
-        url='https://github.com/rwightman/pytorch-image-models/releases/download/v0.1-weights/tf_efficientnet_b0_ns-c0e6a31c.pth',
-        # noqa
-        input_size=(3, 224, 224)),
-    'tf_efficientnet_b1_ns': _cfg(
-        url='https://github.com/rwightman/pytorch-image-models/releases/download/v0.1-weights/tf_efficientnet_b1_ns-99dd0c41.pth',
-        # noqa
-        input_size=(3, 240, 240), pool_size=(8, 8), crop_pct=0.882),
-    'tf_efficientnet_b2_ns': _cfg(
-        url='https://github.com/rwightman/pytorch-image-models/releases/download/v0.1-weights/tf_efficientnet_b2_ns-00306e48.pth',
-        # noqa
-        input_size=(3, 260, 260), pool_size=(9, 9), crop_pct=0.890),
-    'tf_efficientnet_b3_ns': _cfg(
-        url='https://github.com/rwightman/pytorch-image-models/releases/download/v0.1-weights/tf_efficientnet_b3_ns-9d44bf68.pth',
-        # noqa
-        input_size=(3, 300, 300), pool_size=(10, 10), crop_pct=0.904),
-    'tf_efficientnet_b4_ns': _cfg(
-        url='https://github.com/rwightman/pytorch-image-models/releases/download/v0.1-weights/tf_efficientnet_b4_ns-d6313a46.pth',
-        # noqa
-        input_size=(3, 380, 380), pool_size=(12, 12), crop_pct=0.922),
-    'tf_efficientnet_b5_ns': _cfg(
-        url='https://github.com/rwightman/pytorch-image-models/releases/download/v0.1-weights/tf_efficientnet_b5_ns-6f26d0cf.pth',
-        # noqa
-        input_size=(3, 456, 456), pool_size=(15, 15), crop_pct=0.934),
-    'tf_efficientnet_b6_ns': _cfg(
-        url='https://github.com/rwightman/pytorch-image-models/releases/download/v0.1-weights/tf_efficientnet_b6_ns-51548356.pth',
-        # noqa
-        input_size=(3, 528, 528), pool_size=(17, 17), crop_pct=0.942),
-    'tf_efficientnet_b7_ns': _cfg(
-        url='https://github.com/rwightman/pytorch-image-models/releases/download/v0.1-weights/tf_efficientnet_b7_ns-1dbc32de.pth',
-        # noqa
-        input_size=(3, 600, 600), pool_size=(19, 19), crop_pct=0.949),
-    'tf_efficientnet_l2_ns_475': _cfg(
-        url='https://github.com/rwightman/pytorch-image-models/releases/download/v0.1-weights/tf_efficientnet_l2_ns_475-bebbd00a.pth',
-        # noqa
-        input_size=(3, 475, 475), pool_size=(15, 15), crop_pct=0.936),
-    'tf_efficientnet_l2_ns': _cfg(
-        url='https://github.com/rwightman/pytorch-image-models/releases/download/v0.1-weights/tf_efficientnet_l2_ns-df73bb44.pth',
-        # noqa
-        input_size=(3, 800, 800), pool_size=(25, 25), crop_pct=0.96),
-
-    'tf_efficientnet_es': _cfg(
-        url='https://github.com/rwightman/pytorch-image-models/releases/download/v0.1-weights/tf_efficientnet_es-ca1afbfe.pth',
-        # noqa
-        mean=(0.5, 0.5, 0.5), std=(0.5, 0.5, 0.5),
-        input_size=(3, 224, 224), ),
-    'tf_efficientnet_em': _cfg(
-        url='https://github.com/rwightman/pytorch-image-models/releases/download/v0.1-weights/tf_efficientnet_em-e78cfe58.pth',
-        # noqa
-        mean=(0.5, 0.5, 0.5), std=(0.5, 0.5, 0.5),
-        input_size=(3, 240, 240), pool_size=(8, 8), crop_pct=0.882),
-    'tf_efficientnet_el': _cfg(
-        url='https://github.com/rwightman/pytorch-image-models/releases/download/v0.1-weights/tf_efficientnet_el-5143854e.pth',
-        # noqa
-=======
         url='https://github.com/rwightman/pytorch-image-models/'
             'releases/download/v0.1-weights/tf_efficientnet_b0_ns-c0e6a31c.pth',
         input_size=(3, 224, 224)),
@@ -582,55 +352,30 @@
     'tf_efficientnet_el': _cfg(
         url='https://github.com/rwightman/pytorch-image-models/'
             'releases/download/v0.1-weights/tf_efficientnet_el-5143854e.pth',
->>>>>>> 3c1b33fc
         mean=(0.5, 0.5, 0.5), std=(0.5, 0.5, 0.5),
         input_size=(3, 300, 300), pool_size=(10, 10), crop_pct=0.904),
 
     'tf_efficientnet_lite0': _cfg(
-<<<<<<< HEAD
-        url='https://github.com/rwightman/pytorch-image-models/releases/download/v0.1-weights/tf_efficientnet_lite0-0aa007d2.pth',
-        # noqa
-=======
         url='https://github.com/rwightman/pytorch-image-models/'
             'releases/download/v0.1-weights/tf_efficientnet_lite0-0aa007d2.pth',
->>>>>>> 3c1b33fc
         mean=(0.5, 0.5, 0.5), std=(0.5, 0.5, 0.5),
         interpolation='bicubic',  # should be bilinear but bicubic better match for TF bilinear at low res
     ),
     'tf_efficientnet_lite1': _cfg(
-<<<<<<< HEAD
-        url='https://github.com/rwightman/pytorch-image-models/releases/download/v0.1-weights/tf_efficientnet_lite1-bde8b488.pth',
-        # noqa
-=======
         url='https://github.com/rwightman/pytorch-image-models/'
             'releases/download/v0.1-weights/tf_efficientnet_lite1-bde8b488.pth',
->>>>>>> 3c1b33fc
         mean=(0.5, 0.5, 0.5), std=(0.5, 0.5, 0.5),
         input_size=(3, 240, 240), pool_size=(8, 8), crop_pct=0.882,
         interpolation='bicubic',  # should be bilinear but bicubic better match for TF bilinear at low res
     ),
     'tf_efficientnet_lite2': _cfg(
-<<<<<<< HEAD
-        url='https://github.com/rwightman/pytorch-image-models/releases/download/v0.1-weights/tf_efficientnet_lite2-dcccb7df.pth',
-        # noqa
-=======
         url='https://github.com/rwightman/pytorch-image-models/'
             'releases/download/v0.1-weights/tf_efficientnet_lite2-dcccb7df.pth',
->>>>>>> 3c1b33fc
         mean=(0.5, 0.5, 0.5), std=(0.5, 0.5, 0.5),
         input_size=(3, 260, 260), pool_size=(9, 9), crop_pct=0.890,
         interpolation='bicubic',  # should be bilinear but bicubic better match for TF bilinear at low res
     ),
     'tf_efficientnet_lite3': _cfg(
-<<<<<<< HEAD
-        url='https://github.com/rwightman/pytorch-image-models/releases/download/v0.1-weights/tf_efficientnet_lite3-b733e338.pth',
-        # noqa
-        mean=(0.5, 0.5, 0.5), std=(0.5, 0.5, 0.5),
-        input_size=(3, 300, 300), pool_size=(10, 10), crop_pct=0.904, interpolation='bilinear'),
-    'tf_efficientnet_lite4': _cfg(
-        url='https://github.com/rwightman/pytorch-image-models/releases/download/v0.1-weights/tf_efficientnet_lite4-741542c3.pth',
-        # noqa
-=======
         url='https://github.com/rwightman/pytorch-image-models/'
             'releases/download/v0.1-weights/tf_efficientnet_lite3-b733e338.pth',
         mean=(0.5, 0.5, 0.5), std=(0.5, 0.5, 0.5),
@@ -638,25 +383,10 @@
     'tf_efficientnet_lite4': _cfg(
         url='https://github.com/rwightman/pytorch-image-models/'
             'releases/download/v0.1-weights/tf_efficientnet_lite4-741542c3.pth',
->>>>>>> 3c1b33fc
         mean=(0.5, 0.5, 0.5), std=(0.5, 0.5, 0.5),
         input_size=(3, 380, 380), pool_size=(12, 12), crop_pct=0.920, interpolation='bilinear'),
 
     'tf_efficientnetv2_s': _cfg(
-<<<<<<< HEAD
-        url='https://github.com/rwightman/pytorch-image-models/releases/download/v0.1-effv2-weights/tf_efficientnetv2_s-eb54923e.pth',
-        # noqa
-        mean=(0.5, 0.5, 0.5), std=(0.5, 0.5, 0.5),
-        input_size=(3, 300, 300), test_input_size=(3, 384, 384), pool_size=(10, 10), crop_pct=1.0),
-    'tf_efficientnetv2_m': _cfg(
-        url='https://github.com/rwightman/pytorch-image-models/releases/download/v0.1-effv2-weights/tf_efficientnetv2_m-cc09e0cd.pth',
-        # noqa
-        mean=(0.5, 0.5, 0.5), std=(0.5, 0.5, 0.5),
-        input_size=(3, 384, 384), test_input_size=(3, 480, 480), pool_size=(12, 12), crop_pct=1.0),
-    'tf_efficientnetv2_l': _cfg(
-        url='https://github.com/rwightman/pytorch-image-models/releases/download/v0.1-effv2-weights/tf_efficientnetv2_l-d664b728.pth',
-        # noqa
-=======
         url='https://github.com/rwightman/pytorch-image-models/'
             'releases/download/v0.1-effv2-weights/tf_efficientnetv2_s-eb54923e.pth',
         mean=(0.5, 0.5, 0.5), std=(0.5, 0.5, 0.5),
@@ -669,30 +399,10 @@
     'tf_efficientnetv2_l': _cfg(
         url='https://github.com/rwightman/pytorch-image-models/'
             'releases/download/v0.1-effv2-weights/tf_efficientnetv2_l-d664b728.pth',
->>>>>>> 3c1b33fc
         mean=(0.5, 0.5, 0.5), std=(0.5, 0.5, 0.5),
         input_size=(3, 384, 384), test_input_size=(3, 480, 480), pool_size=(12, 12), crop_pct=1.0),
 
     'tf_efficientnetv2_s_in21ft1k': _cfg(
-<<<<<<< HEAD
-        url='https://github.com/rwightman/pytorch-image-models/releases/download/v0.1-effv2-weights/tf_efficientnetv2_s_21ft1k-d7dafa41.pth',
-        # noqa
-        mean=(0.5, 0.5, 0.5), std=(0.5, 0.5, 0.5),
-        input_size=(3, 300, 300), test_input_size=(3, 384, 384), pool_size=(10, 10), crop_pct=1.0),
-    'tf_efficientnetv2_m_in21ft1k': _cfg(
-        url='https://github.com/rwightman/pytorch-image-models/releases/download/v0.1-effv2-weights/tf_efficientnetv2_m_21ft1k-bf41664a.pth',
-        # noqa
-        mean=(0.5, 0.5, 0.5), std=(0.5, 0.5, 0.5),
-        input_size=(3, 384, 384), test_input_size=(3, 480, 480), pool_size=(12, 12), crop_pct=1.0),
-    'tf_efficientnetv2_l_in21ft1k': _cfg(
-        url='https://github.com/rwightman/pytorch-image-models/releases/download/v0.1-effv2-weights/tf_efficientnetv2_l_21ft1k-60127a9d.pth',
-        # noqa
-        mean=(0.5, 0.5, 0.5), std=(0.5, 0.5, 0.5),
-        input_size=(3, 384, 384), test_input_size=(3, 480, 480), pool_size=(12, 12), crop_pct=1.0),
-    'tf_efficientnetv2_xl_in21ft1k': _cfg(
-        url='https://github.com/rwightman/pytorch-image-models/releases/download/v0.1-effv2-weights/tf_efficientnetv2_xl_in21ft1k-06c35c48.pth',
-        # noqa
-=======
         url='https://github.com/rwightman/pytorch-image-models/'
             'releases/download/v0.1-effv2-weights/tf_efficientnetv2_s_21ft1k-d7dafa41.pth',
         mean=(0.5, 0.5, 0.5), std=(0.5, 0.5, 0.5),
@@ -710,30 +420,10 @@
     'tf_efficientnetv2_xl_in21ft1k': _cfg(
         url='https://github.com/rwightman/pytorch-image-models/'
             'releases/download/v0.1-effv2-weights/tf_efficientnetv2_xl_in21ft1k-06c35c48.pth',
->>>>>>> 3c1b33fc
         mean=(0.5, 0.5, 0.5), std=(0.5, 0.5, 0.5),
         input_size=(3, 384, 384), test_input_size=(3, 512, 512), pool_size=(12, 12), crop_pct=1.0),
 
     'tf_efficientnetv2_s_in21k': _cfg(
-<<<<<<< HEAD
-        url='https://github.com/rwightman/pytorch-image-models/releases/download/v0.1-effv2-weights/tf_efficientnetv2_s_21k-6337ad01.pth',
-        # noqa
-        mean=(0.5, 0.5, 0.5), std=(0.5, 0.5, 0.5), num_classes=21843,
-        input_size=(3, 300, 300), test_input_size=(3, 384, 384), pool_size=(10, 10), crop_pct=1.0),
-    'tf_efficientnetv2_m_in21k': _cfg(
-        url='https://github.com/rwightman/pytorch-image-models/releases/download/v0.1-effv2-weights/tf_efficientnetv2_m_21k-361418a2.pth',
-        # noqa
-        mean=(0.5, 0.5, 0.5), std=(0.5, 0.5, 0.5), num_classes=21843,
-        input_size=(3, 384, 384), test_input_size=(3, 480, 480), pool_size=(12, 12), crop_pct=1.0),
-    'tf_efficientnetv2_l_in21k': _cfg(
-        url='https://github.com/rwightman/pytorch-image-models/releases/download/v0.1-effv2-weights/tf_efficientnetv2_l_21k-91a19ec9.pth',
-        # noqa
-        mean=(0.5, 0.5, 0.5), std=(0.5, 0.5, 0.5), num_classes=21843,
-        input_size=(3, 384, 384), test_input_size=(3, 480, 480), pool_size=(12, 12), crop_pct=1.0),
-    'tf_efficientnetv2_xl_in21k': _cfg(
-        url='https://github.com/rwightman/pytorch-image-models/releases/download/v0.1-effv2-weights/tf_efficientnetv2_xl_in21k-fd7e8abf.pth',
-        # noqa
-=======
         url='https://github.com/rwightman/pytorch-image-models/'
             'releases/download/v0.1-effv2-weights/tf_efficientnetv2_s_21k-6337ad01.pth',
         mean=(0.5, 0.5, 0.5), std=(0.5, 0.5, 0.5), num_classes=21843,
@@ -751,52 +441,10 @@
     'tf_efficientnetv2_xl_in21k': _cfg(
         url='https://github.com/rwightman/pytorch-image-models/'
             'releases/download/v0.1-effv2-weights/tf_efficientnetv2_xl_in21k-fd7e8abf.pth',
->>>>>>> 3c1b33fc
         mean=(0.5, 0.5, 0.5), std=(0.5, 0.5, 0.5), num_classes=21843,
         input_size=(3, 384, 384), test_input_size=(3, 512, 512), pool_size=(12, 12), crop_pct=1.0),
 
     'tf_efficientnetv2_b0': _cfg(
-<<<<<<< HEAD
-        url='https://github.com/rwightman/pytorch-image-models/releases/download/v0.1-effv2-weights/tf_efficientnetv2_b0-c7cc451f.pth',
-        # noqa
-        input_size=(3, 192, 192), test_input_size=(3, 224, 224), pool_size=(6, 6)),
-    'tf_efficientnetv2_b1': _cfg(
-        url='https://github.com/rwightman/pytorch-image-models/releases/download/v0.1-effv2-weights/tf_efficientnetv2_b1-be6e41b0.pth',
-        # noqa
-        input_size=(3, 192, 192), test_input_size=(3, 240, 240), pool_size=(6, 6), crop_pct=0.882),
-    'tf_efficientnetv2_b2': _cfg(
-        url='https://github.com/rwightman/pytorch-image-models/releases/download/v0.1-effv2-weights/tf_efficientnetv2_b2-847de54e.pth',
-        # noqa
-        input_size=(3, 208, 208), test_input_size=(3, 260, 260), pool_size=(7, 7), crop_pct=0.890),
-    'tf_efficientnetv2_b3': _cfg(
-        url='https://github.com/rwightman/pytorch-image-models/releases/download/v0.1-effv2-weights/tf_efficientnetv2_b3-57773f13.pth',
-        # noqa
-        input_size=(3, 240, 240), test_input_size=(3, 300, 300), pool_size=(8, 8), crop_pct=0.904),
-
-    'mixnet_s': _cfg(
-        url='https://github.com/rwightman/pytorch-image-models/releases/download/v0.1-weights/mixnet_s-a907afbc.pth'),
-    # noqa
-    'mixnet_m': _cfg(
-        url='https://github.com/rwightman/pytorch-image-models/releases/download/v0.1-weights/mixnet_m-4647fc68.pth'),
-    # noqa
-    'mixnet_l': _cfg(
-        url='https://github.com/rwightman/pytorch-image-models/releases/download/v0.1-weights/mixnet_l-5a9a2ed8.pth'),
-    # noqa
-    'mixnet_xl': _cfg(
-        url='https://github.com/rwightman/pytorch-image-models/releases/download/v0.1-weights/mixnet_xl_ra-aac3c00c.pth'),
-    # noqa
-    'mixnet_xxl': _cfg(),
-
-    'tf_mixnet_s': _cfg(
-        url='https://github.com/rwightman/pytorch-image-models/releases/download/v0.1-weights/tf_mixnet_s-89d3354b.pth'),
-    # noqa
-    'tf_mixnet_m': _cfg(
-        url='https://github.com/rwightman/pytorch-image-models/releases/download/v0.1-weights/tf_mixnet_m-0f4d8805.pth'),
-    # noqa
-    'tf_mixnet_l': _cfg(
-        url='https://github.com/rwightman/pytorch-image-models/releases/download/v0.1-weights/tf_mixnet_l-6c92e0c8.pth'),
-    # noqa
-=======
         url='https://github.com/rwightman/pytorch-image-models/'
             'releases/download/v0.1-effv2-weights/tf_efficientnetv2_b0-c7cc451f.pth',
         input_size=(3, 192, 192), test_input_size=(3, 224, 224), pool_size=(6, 6)),
@@ -836,7 +484,6 @@
     'tf_mixnet_l': _cfg(
         url='https://github.com/rwightman/pytorch-image-models/'
             'releases/download/v0.1-weights/tf_mixnet_l-6c92e0c8.pth'),
->>>>>>> 3c1b33fc
 
     "tinynet_a": _cfg(
         input_size=(3, 192, 192), pool_size=(6, 6),  # int(224 * 0.86)
