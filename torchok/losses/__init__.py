from torch.nn import (BCELoss, BCEWithLogitsLoss, CosineEmbeddingLoss, CrossEntropyLoss, CTCLoss, GaussianNLLLoss,
                      HingeEmbeddingLoss, HuberLoss, KLDivLoss, L1Loss, MarginRankingLoss, MSELoss,
                      MultiLabelMarginLoss, MultiLabelSoftMarginLoss, MultiMarginLoss, NLLLoss, NLLLoss2d,
                      PoissonNLLLoss, SmoothL1Loss, SoftMarginLoss, TripletMarginLoss, TripletMarginWithDistanceLoss)
from torch.nn import Identity

<<<<<<< HEAD
import torchok.losses.segmentation  # noqa
=======
import torchok.losses.segmentation
import torchok.losses.representation
>>>>>>> 4e34eabb
from torchok.constructor import LOSSES

LOSSES.register_class(L1Loss)
LOSSES.register_class(NLLLoss)
LOSSES.register_class(NLLLoss2d)
LOSSES.register_class(PoissonNLLLoss)
LOSSES.register_class(GaussianNLLLoss)
LOSSES.register_class(KLDivLoss)
LOSSES.register_class(MSELoss)
LOSSES.register_class(BCELoss)
LOSSES.register_class(BCEWithLogitsLoss)
LOSSES.register_class(HingeEmbeddingLoss)
LOSSES.register_class(MultiLabelMarginLoss)
LOSSES.register_class(SmoothL1Loss)
LOSSES.register_class(HuberLoss)
LOSSES.register_class(SoftMarginLoss)
LOSSES.register_class(CrossEntropyLoss)
LOSSES.register_class(MultiLabelSoftMarginLoss)
LOSSES.register_class(CosineEmbeddingLoss)
LOSSES.register_class(MarginRankingLoss)
LOSSES.register_class(MultiMarginLoss)
LOSSES.register_class(TripletMarginLoss)
LOSSES.register_class(TripletMarginWithDistanceLoss)
LOSSES.register_class(CTCLoss)
LOSSES.register_class(Identity)<|MERGE_RESOLUTION|>--- conflicted
+++ resolved
@@ -4,12 +4,8 @@
                       PoissonNLLLoss, SmoothL1Loss, SoftMarginLoss, TripletMarginLoss, TripletMarginWithDistanceLoss)
 from torch.nn import Identity
 
-<<<<<<< HEAD
-import torchok.losses.segmentation  # noqa
-=======
 import torchok.losses.segmentation
 import torchok.losses.representation
->>>>>>> 4e34eabb
 from torchok.constructor import LOSSES
 
 LOSSES.register_class(L1Loss)
