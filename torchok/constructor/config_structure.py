--- conflicted
+++ resolved
@@ -154,24 +154,6 @@
     move_metrics_to_cpu: bool = False
     multiple_trainloader_mode: str = "max_size_cycle"
 
-
-<<<<<<< HEAD
-# Checkpoint parameters
-@dataclass
-class CheckpointParams:
-    filename: Optional[str] = None
-    monitor: str = 'valid/loss'
-    verbose: bool = False
-    save_last: bool = False
-    save_top_k: Optional[int] = 1
-    save_weights_only: bool = False
-    mode: str = 'min'
-    auto_insert_metric_name: bool = False
-    export_to_onnx: bool = False
-    onnx_params: Dict = field(default_factory=dict)
-    remove_head: bool = False
-
-
 # Load checkpoint params
 @dataclass
 class LoadCheckpointParams:
@@ -180,9 +162,6 @@
     exclude_keys: Optional[List[str]] = None
     strict: bool = True
 
-
-=======
->>>>>>> 8407cbf4
 # Logger
 @dataclass
 class LoggerParams:
