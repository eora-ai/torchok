import re
from pathlib import Path
<<<<<<< HEAD
from typing import Optional, Union, Any
=======
from typing import Any, Optional, Union
>>>>>>> be8766fa

import numpy as np
import pandas as pd
import torch
from albumentations import BasicTransform
from albumentations.core.composition import BaseCompose

from torchok.constructor import DATASETS
from torchok.data.datasets.base import ImageDataset


@DATASETS.register_class
class ImageClassificationDataset(ImageDataset):
    """A generic dataset for multilabel/multiclass image classification task.

    .. csv-table:: Multiclass task csv example.
        :header: image_path, label

        cat_1.jpg, 1
        dog_1.jpg, 0

    .. csv-table:: Multilabel task csv example.
        :header: image_path, label

        cat_dog_1.jpg, 0 1
        cat_dog_2.jpg, 0 1
        dog_1.jpg, 0
    """

    def __init__(self,
                 data_folder: str,
                 csv_path: str,
                 transform: Optional[Union[BasicTransform, BaseCompose]],
                 augment: Optional[Union[BasicTransform, BaseCompose]] = None,
                 num_classes: int = None,
<<<<<<< HEAD
                 image_dtype: str = 'float32',
=======
                 input_column: str = 'image_path',
                 input_dtype: str = 'float32',
                 target_column: str = 'label',
>>>>>>> be8766fa
                 target_dtype: str = 'long',
                 grayscale: bool = False,
                 test_mode: bool = False,
                 multilabel: bool = False,
                 lazy_init: bool = False):
        """Init ImageClassificationDataset.

        Args:
            data_folder: Directory with all the images.
            csv_path: Path to the csv file with path to images and annotations.
                Path to images must be under column ``input_column`` and
                annotations must be under ``target_column`` column.
            transform: Transform to be applied on a sample. This should have the
                interface of transforms in `albumentations`_ library.
            augment: Optional augment to be applied on a sample.
                This should have the interface of transforms in `albumentations`_ library.
            num_classes: Number of classes (i.e. maximum class index in the dataset).
<<<<<<< HEAD
            image_dtype: Data type of the torch tensors related to the image.
=======
            input_column: column name containing paths to the images.
            input_dtype: Data type of the torch tensors related to the image.
            target_column: column name containing image label.
>>>>>>> be8766fa
            target_dtype: Data type of the torch tensors related to the target.
            grayscale: If True, image will be read as grayscale otherwise as RGB.
            test_mode: If True, only image without labels will be returned.
            multilabel: If True, targets are being converted to multihot vector for multilabel task.
                        If False, dataset prepares targets for multiclass classification.
            lazy_init: If True, for multilabel the target variable is converted to multihot when __getitem__ is called.
                For multiclass will check the class index to fit the range when ``__getitem__`` is called.

        .. _albumentations: https://albumentations.ai/docs/
        """
        super().__init__(transform, augment, input_dtype, grayscale, test_mode)

        if num_classes is None and multilabel:
            raise ValueError('``num_classes`` must be specified when ``multilabel`` is `True`')

        if num_classes is None and multilabel:
            raise ValueError('``num_classes`` must be specified when ``multilabel`` is `True`')

        self.data_folder = Path(data_folder)
        self.num_classes = num_classes
        self.input_column = input_column
        self.target_column = target_column
        self.target_dtype = target_dtype
        self.multilabel = multilabel
        self.lazy_init = lazy_init
        self.csv_path = csv_path

        csv_path = self.data_folder / self.csv_path
        dtype = {self.input_column: 'str', self.target_column: 'str' if self.multilabel else 'int'}

<<<<<<< HEAD
        csv_path = self.data_folder / self.csv_path
        dtype = {self.input_column: 'str', self.target_column: 'str' if self.multilabel else 'int'}

=======
>>>>>>> be8766fa
        self.csv = pd.read_csv(csv_path, dtype=dtype)
        if not self.lazy_init and not self.test_mode:
            self.csv[self.target_column] = self.csv[self.target_column].apply(self.process_function)

    def get_raw(self, idx: int) -> dict:
        """Get item sample without transform application.

        Returns:
            sample: dict, where
            sample['image'] - np.array, representing image after augmentations.
            sample['target'] - Target class or labels.
            sample['index'] - Index.
        """
        record = self.csv.iloc[idx]
        image_path = self.data_folder / record[self.input_column]
        sample = {'image': self._read_image(image_path), 'index': idx}

        if not self.test_mode:
            target = record[self.target_column]
            if self.lazy_init:
                target = self.process_function(target)
            sample['target'] = target

        sample = self._apply_transform(self.augment, sample)

        return sample

    def __getitem__(self, idx: int) -> dict:
        """Get item sample.

<<<<<<< HEAD
        if self.lazy_init:
            sample['target'] = self.process_function(sample['target'])
=======
        Returns:
            sample: dict, where
            sample['image'] - Tensor, representing image after augmentations and transformations, dtype=input_dtype.
            sample['target'] - Target class or labels, dtype=target_dtype.
            sample['index'] - Index.
        """
        sample = self.get_raw(idx)
        sample = self._apply_transform(self.transform, sample)
        sample['image'] = sample['image'].type(torch.__dict__[self.input_dtype])
>>>>>>> be8766fa

        if not self.test_mode:
            sample['target'] = torch.tensor(sample['target']).type(torch.__dict__[self.target_dtype])

        return sample

    def __len__(self) -> int:
        """Dataset length."""
        return len(self.csv)

    def process_function(self, target: Any) -> Any:
        """Prepare dataset target based of classification type.

        Args:
            target: Classification labels to prepare.

        Returns:
            Prepared classification labels.
        """
        if self.multilabel:
            return self.__process_multilabel(target)
        else:
            return self.__process_multiclass(target)

    def __process_multiclass(self, class_idx: int) -> int:
        """Check the class index to fit the range.

        Args:
            class_idx: Target class index for multiclass classification.

        Returns:
            Verified class index.

        Raises:
            ValueError: If class index is out of range.
        """
        if self.num_classes is not None and class_idx >= self.num_classes:
            raise ValueError(f'Target column contains class index: {class_idx}, '
                             f'it\'s more than num_classes = {self.num_classes}')
        return class_idx

    def __process_multilabel(self, labels: str) -> np.array:
        """Convert label to multihot representation.

        Args:
            labels: Target labels for multilabel classification.
                The class indexes must be separated by any separator.

        Returns:
            Multihot vector.

        Raises:
            ValueError: If class label is out of range.
        """
        labels = list(map(int, re.findall(r'\d+', labels)))

        max_label = max(labels)

        if max_label < self.num_classes:
            multihot = np.zeros((self.num_classes,), dtype=bool)
            multihot[labels] = True
        else:
            raise ValueError(f'Target column contains label: {max_label}, '
                             f'it\'s more than num_classes = {self.num_classes}')
        return multihot<|MERGE_RESOLUTION|>--- conflicted
+++ resolved
@@ -1,10 +1,6 @@
 import re
 from pathlib import Path
-<<<<<<< HEAD
-from typing import Optional, Union, Any
-=======
 from typing import Any, Optional, Union
->>>>>>> be8766fa
 
 import numpy as np
 import pandas as pd
@@ -40,13 +36,9 @@
                  transform: Optional[Union[BasicTransform, BaseCompose]],
                  augment: Optional[Union[BasicTransform, BaseCompose]] = None,
                  num_classes: int = None,
-<<<<<<< HEAD
-                 image_dtype: str = 'float32',
-=======
                  input_column: str = 'image_path',
                  input_dtype: str = 'float32',
                  target_column: str = 'label',
->>>>>>> be8766fa
                  target_dtype: str = 'long',
                  grayscale: bool = False,
                  test_mode: bool = False,
@@ -64,13 +56,9 @@
             augment: Optional augment to be applied on a sample.
                 This should have the interface of transforms in `albumentations`_ library.
             num_classes: Number of classes (i.e. maximum class index in the dataset).
-<<<<<<< HEAD
-            image_dtype: Data type of the torch tensors related to the image.
-=======
             input_column: column name containing paths to the images.
             input_dtype: Data type of the torch tensors related to the image.
             target_column: column name containing image label.
->>>>>>> be8766fa
             target_dtype: Data type of the torch tensors related to the target.
             grayscale: If True, image will be read as grayscale otherwise as RGB.
             test_mode: If True, only image without labels will be returned.
@@ -82,9 +70,6 @@
         .. _albumentations: https://albumentations.ai/docs/
         """
         super().__init__(transform, augment, input_dtype, grayscale, test_mode)
-
-        if num_classes is None and multilabel:
-            raise ValueError('``num_classes`` must be specified when ``multilabel`` is `True`')
 
         if num_classes is None and multilabel:
             raise ValueError('``num_classes`` must be specified when ``multilabel`` is `True`')
@@ -101,12 +86,6 @@
         csv_path = self.data_folder / self.csv_path
         dtype = {self.input_column: 'str', self.target_column: 'str' if self.multilabel else 'int'}
 
-<<<<<<< HEAD
-        csv_path = self.data_folder / self.csv_path
-        dtype = {self.input_column: 'str', self.target_column: 'str' if self.multilabel else 'int'}
-
-=======
->>>>>>> be8766fa
         self.csv = pd.read_csv(csv_path, dtype=dtype)
         if not self.lazy_init and not self.test_mode:
             self.csv[self.target_column] = self.csv[self.target_column].apply(self.process_function)
@@ -137,10 +116,6 @@
     def __getitem__(self, idx: int) -> dict:
         """Get item sample.
 
-<<<<<<< HEAD
-        if self.lazy_init:
-            sample['target'] = self.process_function(sample['target'])
-=======
         Returns:
             sample: dict, where
             sample['image'] - Tensor, representing image after augmentations and transformations, dtype=input_dtype.
@@ -150,7 +125,6 @@
         sample = self.get_raw(idx)
         sample = self._apply_transform(self.transform, sample)
         sample['image'] = sample['image'].type(torch.__dict__[self.input_dtype])
->>>>>>> be8766fa
 
         if not self.test_mode:
             sample['target'] = torch.tensor(sample['target']).type(torch.__dict__[self.target_dtype])
