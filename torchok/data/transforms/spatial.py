from fractions import Fraction as Fr
from typing import Dict, Sequence, Tuple

import cv2
import numpy as np
from albumentations import DualTransform
from albumentations.augmentations.geometric import functional as F

from torchok.constructor import TRANSFORMS


@TRANSFORMS.register_class
class FitResize(DualTransform):
<<<<<<< HEAD
    """Rescale an image so that maximum side is equal to max_size, keeping the aspect ratio of the initial image.

    Args:
        max_height (int): maximum size of the image height after the transformation.
        max_width (int): maximum size of the image width after the transformation.
        interpolation (OpenCV flag): interpolation method. Default: cv2.INTER_LINEAR.
        p (float): probability of applying the transform. Default: 1.

    Targets:
        image, mask, bboxes, keypoints

    Image types:
        uint8, float32
    """

=======
    """Rescale an image so that it fits in given rectangle, keeping the aspect ratio of the initial image. """
>>>>>>> 7c034605
    def __init__(
            self,
            max_height: int = 1024,
            max_width: int = 1024,
            interpolation: int = cv2.INTER_LINEAR,
            always_apply: bool = False,
            p: float = 1,
    ):
<<<<<<< HEAD
=======
        """Initialize FitResize augmentation/
        Accepted targets: image, mask, bboxes, keypoints.
        Accepted image types: uint8, float32.

        Args:
            max_height: maximum size of the image height after the transformation.
            max_width: maximum size of the image width after the transformation.
            interpolation: interpolation method. Default: cv2.INTER_LINEAR.
            p: probability of applying the transform.
        """
>>>>>>> 7c034605
        super(FitResize, self).__init__(always_apply, p)
        self.interpolation = interpolation
        self.max_height = max_height
        self.max_width = max_width
        self.aspect_ratio = Fr(max_height, max_width)

    def apply(self, img: np.ndarray, max_height: int = 1024, max_width: int = 1024,
              interpolation: int = cv2.INTER_LINEAR, **params) -> np.ndarray:
        height, width = img.shape[:2]
        image_aspect_ratio = Fr(height, width)

        if image_aspect_ratio >= self.aspect_ratio:
            if height > width:
                return F.longest_max_size(img, max_size=max_height, interpolation=interpolation)
            else:
                return F.smallest_max_size(img, max_size=max_height, interpolation=interpolation)
        else:
            if height > width:
                return F.smallest_max_size(img, max_size=max_width, interpolation=interpolation)
            else:
                return F.longest_max_size(img, max_size=max_width, interpolation=interpolation)

    def apply_to_keypoint(self, keypoint: Sequence[float], max_height: int = 1024,
                          max_width: int = 1024, **params) -> Sequence[float]:
        height = params["rows"]
        width = params["cols"]
        image_aspect_ratio = Fr(height, width)

        scale = max_height / height if image_aspect_ratio >= self.aspect_ratio else max_width / width
        return F.keypoint_scale(keypoint, scale, scale)

    def apply_to_bbox(self, bbox: Sequence[float], **params) -> Sequence[float]:
        # Bounding box coordinates are scale invariant
        return bbox

    def get_params(self) -> Dict[str, int]:
        return {"max_height": self.max_height, "max_width": self.max_width}

    def get_transform_init_args_names(self) -> Tuple[str, ...]:
        return "max_height", "max_width", "interpolation"<|MERGE_RESOLUTION|>--- conflicted
+++ resolved
@@ -11,25 +11,7 @@
 
 @TRANSFORMS.register_class
 class FitResize(DualTransform):
-<<<<<<< HEAD
-    """Rescale an image so that maximum side is equal to max_size, keeping the aspect ratio of the initial image.
-
-    Args:
-        max_height (int): maximum size of the image height after the transformation.
-        max_width (int): maximum size of the image width after the transformation.
-        interpolation (OpenCV flag): interpolation method. Default: cv2.INTER_LINEAR.
-        p (float): probability of applying the transform. Default: 1.
-
-    Targets:
-        image, mask, bboxes, keypoints
-
-    Image types:
-        uint8, float32
-    """
-
-=======
     """Rescale an image so that it fits in given rectangle, keeping the aspect ratio of the initial image. """
->>>>>>> 7c034605
     def __init__(
             self,
             max_height: int = 1024,
@@ -38,8 +20,6 @@
             always_apply: bool = False,
             p: float = 1,
     ):
-<<<<<<< HEAD
-=======
         """Initialize FitResize augmentation/
         Accepted targets: image, mask, bboxes, keypoints.
         Accepted image types: uint8, float32.
@@ -50,7 +30,6 @@
             interpolation: interpolation method. Default: cv2.INTER_LINEAR.
             p: probability of applying the transform.
         """
->>>>>>> 7c034605
         super(FitResize, self).__init__(always_apply, p)
         self.interpolation = interpolation
         self.max_height = max_height
